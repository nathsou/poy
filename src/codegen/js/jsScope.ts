--- conflicted
+++ resolved
@@ -1,11 +1,6 @@
-<<<<<<< HEAD
 import { Stmt } from "../../ast/js/stmt";
 import { assert, panic } from "../../misc/utils";
 import { sanitizeKeyword } from './normalize';
-=======
-import { Stmt } from '../../ast/js/stmt';
-import { assert, panic } from '../../misc/utils';
->>>>>>> 825941a4
 
 export type Name = {
     name: string;
